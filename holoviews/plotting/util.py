--- conflicted
+++ resolved
@@ -132,7 +132,6 @@
     elif dynamic_modes and not holomaps:
         return 'closed' if dynamic_modes[0] == 'key' else 'open', dynamic_sampled
     else:
-<<<<<<< HEAD
         return None, dynamic_sampled
 
 
@@ -145,8 +144,6 @@
         selection = obj.select([DynamicMap], **select)
     except KeyError:
         pass
-=======
-        return None
 
 
 def save_frames(obj, filename, fmt=None, backend=None, options=None):
@@ -160,5 +157,4 @@
     plot = renderer.get_plot(obj)
     for i in range(len(plot)):
         plot.update(i)
-        renderer.save(plot, '%s_%s' % (filename, i), fmt=fmt, options=options)
->>>>>>> 131287d1
+        renderer.save(plot, '%s_%s' % (filename, i), fmt=fmt, options=options)